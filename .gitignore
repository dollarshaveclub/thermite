dist/
<<<<<<< HEAD
.vscode
=======
.vscode/
>>>>>>> 6cd90f73
<|MERGE_RESOLUTION|>--- conflicted
+++ resolved
@@ -1,6 +1,2 @@
 dist/
-<<<<<<< HEAD
-.vscode
-=======
-.vscode/
->>>>>>> 6cd90f73
+.vscode/